--- conflicted
+++ resolved
@@ -17,13 +17,8 @@
     "preview": "vite preview",
     "test": "vitest --run",
     "test:watch": "vitest",
-<<<<<<< HEAD
-    "pretest:e2e": "playwright install --with-deps chromium",
-    "test:e2e": "playwright test",
-=======
     "playwright:install": "playwright install --with-deps",
     "test:e2e": "pnpm playwright:install && playwright test",
->>>>>>> 674eb29f
     "typecheck": "tsc --noEmit",
     "prepare": "husky"
   },
