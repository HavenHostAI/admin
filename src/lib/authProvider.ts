import type { AuthProvider } from "ra-core";
import { ConvexHttpClient } from "convex/browser";
import type { Id } from "../../convex/_generated/dataModel";
import { api } from "../../convex/_generated/api";
import { resolveConvexUrl } from "./convexUrl";
import {
  clearStoredToken,
  clearStoredUser,
  getStoredToken,
  loadStoredUser,
  saveStoredUser,
  setStoredToken,
} from "./authStorage";

type StoredAuthUser = {
  id?: string | null;
  _id?: string | null;
  email: string;
  name?: string | null;
  image?: string | null;
  role?: string | null;
  status?: string | null;
<<<<<<< HEAD
  companyId?: string | null;
=======
  companyId?: Id<"companies"> | string | null;
>>>>>>> b20d492e
};

const missingConvexUrlMessage =
  "VITE_CONVEX_URL must be defined to enable authentication in the admin UI.";

let client: ConvexHttpClient | null = null;

const getClient = () => {
  const convexUrl = resolveConvexUrl(missingConvexUrlMessage);

  if (!client) {
    client = new ConvexHttpClient(convexUrl);
  }

  return client;
};

export const authProvider: AuthProvider = {
  async login({ email, password }) {
    const convex = getClient();
    const result = await convex.action(api.auth.signIn, {
      email,
      password,
    });
    setStoredToken(result.token);
    saveStoredUser(result.user);
  },

  async logout() {
    const token = getStoredToken();
    if (token) {
      try {
        const convex = getClient();
        await convex.action(api.auth.signOut, { token });
      } catch (error) {
        console.warn("Failed to revoke session", error);
      }
    }
    clearStoredToken();
    clearStoredUser();
  },

  async checkAuth() {
    const token = getStoredToken();
    if (!token) {
      throw new Error("Not authenticated");
    }
    const convex = getClient();
    const session = await convex.action(api.auth.validateSession, { token });
    if (!session) {
      clearStoredToken();
      clearStoredUser();
      throw new Error("Session expired");
    }
    saveStoredUser(session.user);
  },

  async checkError() {
    return;
  },

  async getPermissions() {
    const user = loadStoredUser<StoredAuthUser>();
    return user?.role ?? null;
  },

  async getIdentity() {
    const user = loadStoredUser<StoredAuthUser>();
    if (!user) {
      throw new Error("User identity is not available");
    }

<<<<<<< HEAD
    const { id, email, name, image, role, status, companyId } = user;
=======
    const id = user.id ?? user._id ?? undefined;
    if (!id) {
      throw new Error("User identity is not available");
    }

    const { email, name, image, role, status, companyId } = user;
    const typedCompanyId = companyId ?? undefined;
>>>>>>> b20d492e

    return {
      id,
      fullName: name ?? email,
      avatar: image ?? undefined,
      email,
      name: name ?? undefined,
      image: image ?? undefined,
      role: role ?? undefined,
      status: status ?? undefined,
<<<<<<< HEAD
      companyId: companyId ?? undefined,
=======
      companyId: typedCompanyId,
>>>>>>> b20d492e
    };
  },
};<|MERGE_RESOLUTION|>--- conflicted
+++ resolved
@@ -20,11 +20,7 @@
   image?: string | null;
   role?: string | null;
   status?: string | null;
-<<<<<<< HEAD
-  companyId?: string | null;
-=======
   companyId?: Id<"companies"> | string | null;
->>>>>>> b20d492e
 };
 
 const missingConvexUrlMessage =
@@ -97,9 +93,6 @@
       throw new Error("User identity is not available");
     }
 
-<<<<<<< HEAD
-    const { id, email, name, image, role, status, companyId } = user;
-=======
     const id = user.id ?? user._id ?? undefined;
     if (!id) {
       throw new Error("User identity is not available");
@@ -107,7 +100,6 @@
 
     const { email, name, image, role, status, companyId } = user;
     const typedCompanyId = companyId ?? undefined;
->>>>>>> b20d492e
 
     return {
       id,
@@ -118,11 +110,7 @@
       image: image ?? undefined,
       role: role ?? undefined,
       status: status ?? undefined,
-<<<<<<< HEAD
-      companyId: companyId ?? undefined,
-=======
       companyId: typedCompanyId,
->>>>>>> b20d492e
     };
   },
 };