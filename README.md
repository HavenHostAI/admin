--- conflicted
+++ resolved
@@ -74,18 +74,11 @@
 
 ## End-to-end testing prerequisites
 
-<<<<<<< HEAD
-The Playwright suites rely on the local browser binaries and system libraries. Run the following command once before executing the E2E tests (it installs the Playwright browsers and any required OS dependencies):
-
-```bash
-pnpm playwright:install
-=======
 The Playwright suites rely on the local browser binaries and system libraries. Run the following commands once before executing the E2E tests:
 
 ```bash
 pnpm exec playwright install
 pnpm exec playwright install-deps
->>>>>>> c20c1735
 ```
 
 After the prerequisites are installed, run the dashboard and authentication journeys with:
