--- conflicted
+++ resolved
@@ -74,11 +74,7 @@
 
 ## End-to-end testing prerequisites
 
-<<<<<<< HEAD
-The Playwright suites rely on the local browser binaries and system libraries. Run the following commands once before executing the E2E tests:
-=======
 The Playwright suites rely on the local browser binaries and system libraries. Run the following commands once before executing the E2E tests on a new machine:
->>>>>>> b20d492e
 
 ```bash
 pnpm exec playwright install
@@ -89,8 +85,6 @@
 
 ```bash
 pnpm test:e2e
-<<<<<<< HEAD
-=======
 ```
 
 ## Testing
@@ -104,5 +98,4 @@
 pnpm openapi:validate
 pnpm test
 pnpm test:e2e
->>>>>>> b20d492e
 ```