# React + TypeScript + Vite

This template provides a minimal setup to get React working in Vite with HMR and some ESLint rules.

Currently, two official plugins are available:

- [@vitejs/plugin-react](https://github.com/vitejs/vite-plugin-react/blob/main/packages/plugin-react) uses [Babel](https://babeljs.io/) for Fast Refresh
- [@vitejs/plugin-react-swc](https://github.com/vitejs/vite-plugin-react/blob/main/packages/plugin-react-swc) uses [SWC](https://swc.rs/) for Fast Refresh

## React Compiler

The React Compiler is not enabled on this template because of its impact on dev & build performances. To add it, see [this documentation](https://react.dev/learn/react-compiler/installation).

## Expanding the ESLint configuration

If you are developing a production application, we recommend updating the configuration to enable type-aware lint rules:

```js
export default defineConfig([
  globalIgnores(['dist']),
  {
    files: ['**/*.{ts,tsx}'],
    extends: [
      // Other configs...

      // Remove tseslint.configs.recommended and replace with this
      tseslint.configs.recommendedTypeChecked,
      // Alternatively, use this for stricter rules
      tseslint.configs.strictTypeChecked,
      // Optionally, add this for stylistic rules
      tseslint.configs.stylisticTypeChecked,

      // Other configs...
    ],
    languageOptions: {
      parserOptions: {
        project: ['./tsconfig.node.json', './tsconfig.app.json'],
        tsconfigRootDir: import.meta.dirname,
      },
      // other options...
    },
  },
])
```

You can also install [eslint-plugin-react-x](https://github.com/Rel1cx/eslint-react/tree/main/packages/plugins/eslint-plugin-react-x) and [eslint-plugin-react-dom](https://github.com/Rel1cx/eslint-react/tree/main/packages/plugins/eslint-plugin-react-dom) for React-specific lint rules:

```js
// eslint.config.js
import reactX from 'eslint-plugin-react-x'
import reactDom from 'eslint-plugin-react-dom'

export default defineConfig([
  globalIgnores(['dist']),
  {
    files: ['**/*.{ts,tsx}'],
    extends: [
      // Other configs...
      // Enable lint rules for React
      reactX.configs['recommended-typescript'],
      // Enable lint rules for React DOM
      reactDom.configs.recommended,
    ],
    languageOptions: {
      parserOptions: {
        project: ['./tsconfig.node.json', './tsconfig.app.json'],
        tsconfigRootDir: import.meta.dirname,
      },
      // other options...
    },
  },
])
```

## End-to-end testing prerequisites

<<<<<<< HEAD
The Playwright suites rely on the local browser binaries and system libraries. Run the following commands once before executing the E2E tests:

```bash
pnpm playwright:setup
```

The setup script installs the Chromium browser that powers the E2E suite. On
Linux hosts it also installs the system packages Playwright depends on. On
macOS and Windows the script skips the dependency step because those platforms
ship the required libraries out of the box.

=======
The Playwright suites rely on the local browser binaries and system libraries. Run the following commands once before executing the E2E tests on a new machine:

```bash
pnpm exec playwright install
pnpm exec playwright install-deps
```

>>>>>>> b20d492e
After the prerequisites are installed, run the dashboard and authentication journeys with:

```bash
pnpm test:e2e
<<<<<<< HEAD
=======
```

## Testing

Run the full validation suite locally:

```bash
pnpm lint
pnpm typecheck
pnpm format:check
pnpm openapi:validate
pnpm test
pnpm test:e2e
>>>>>>> b20d492e
```<|MERGE_RESOLUTION|>--- conflicted
+++ resolved
@@ -71,22 +71,8 @@
   },
 ])
 ```
-
 ## End-to-end testing prerequisites
 
-<<<<<<< HEAD
-The Playwright suites rely on the local browser binaries and system libraries. Run the following commands once before executing the E2E tests:
-
-```bash
-pnpm playwright:setup
-```
-
-The setup script installs the Chromium browser that powers the E2E suite. On
-Linux hosts it also installs the system packages Playwright depends on. On
-macOS and Windows the script skips the dependency step because those platforms
-ship the required libraries out of the box.
-
-=======
 The Playwright suites rely on the local browser binaries and system libraries. Run the following commands once before executing the E2E tests on a new machine:
 
 ```bash
@@ -94,13 +80,10 @@
 pnpm exec playwright install-deps
 ```
 
->>>>>>> b20d492e
 After the prerequisites are installed, run the dashboard and authentication journeys with:
 
 ```bash
 pnpm test:e2e
-<<<<<<< HEAD
-=======
 ```
 
 ## Testing
@@ -114,5 +97,4 @@
 pnpm openapi:validate
 pnpm test
 pnpm test:e2e
->>>>>>> b20d492e
 ```