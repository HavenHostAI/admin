--- conflicted
+++ resolved
@@ -1,11 +1,7 @@
 import { expect, test } from "@playwright/test";
 
-<<<<<<< HEAD
-import { pollForStoredToken, setupConvexMocks } from "./convexMocks";
-=======
 import { pollForStoredToken } from "./convexMocks";
 import { setupConvexAuth } from "./utils/convex-auth";
->>>>>>> fd3f61a0
 
 test.describe("Authentication flows", () => {
   test("allows a new owner to sign up and sign in", async ({ page }) => {
