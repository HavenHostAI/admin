import { expect, test } from "@playwright/test";

<<<<<<< HEAD
import { pollForStoredToken, setupConvexMocks } from "./convexMocks";
=======
import { pollForStoredToken } from "./convexMocks";
import { setupConvexAuth } from "./utils/convex-auth";
>>>>>>> 674eb29f

test.describe("Authentication flows", () => {
  test("allows a new owner to sign up and sign in", async ({ page }) => {
    const mocks = await setupConvexAuth(page);

    await page.goto("/login");
    await page.waitForLoadState("networkidle");

    const openSignUp = page.getByRole("button", { name: /create one/i });
    await expect(openSignUp).toBeVisible();
    await openSignUp.click();
    await expect(
      page.getByRole("heading", { level: 1, name: /create an account/i }),
    ).toBeVisible();

    const nameField = page.getByPlaceholder("Jane Doe");
    await expect(nameField).toBeVisible();
    await nameField.fill("New Owner");
    await page.getByLabel("Email").fill("New.Owner@Example.com");
    await page.getByLabel("Company Name").fill("HavenHost");
    await page.getByLabel("Password").fill("Sup3rSecret!");
    await page.getByRole("button", { name: "Create account" }).click();

    const companiesNav = page.getByRole("link", { name: /^companies$/i });
    await expect(companiesNav).toBeVisible();
    await companiesNav.click();
    await page.waitForLoadState("networkidle");
    await expect(
      page.getByRole("heading", { level: 1, name: /dashboard/i }),
    ).toBeVisible();

    await pollForStoredToken(page);

    expect(mocks.signUpCalls).toHaveLength(1);
    expect(mocks.signUpCalls[0]).toMatchObject({
      email: "new.owner@example.com",
      name: "New Owner",
      companyName: "HavenHost",
      password: "Sup3rSecret!",
    });

    expect(mocks.signInCalls).toHaveLength(1);
    expect(mocks.signInCalls[0]).toMatchObject({
      email: "new.owner@example.com",
      password: "Sup3rSecret!",
    });

    expect(mocks.validateSessionCalls.length).toBeGreaterThan(0);
  });

  test("allows an existing user to sign in", async ({ page }) => {
    const mocks = await setupConvexAuth(page, {
      user: { id: "user_existing", name: "Existing Owner" },
    });

    await page.goto("/login");

    await page.getByLabel("Email").fill("OWNER@example.com  ");
    await page.getByLabel("Password").fill("owner-password!");
    await page.getByRole("button", { name: "Sign in" }).click();

    const companiesNav = page.getByRole("link", { name: /^companies$/i });
    await expect(companiesNav).toBeVisible();
    await companiesNav.click();
    await page.waitForLoadState("networkidle");
    await expect(
      page.getByRole("heading", { level: 1, name: /dashboard/i }),
    ).toBeVisible();

    await pollForStoredToken(page);

    expect(mocks.signUpCalls).toHaveLength(0);
    expect(mocks.signInCalls).toHaveLength(1);
    expect(mocks.signInCalls[0]).toMatchObject({
      email: "owner@example.com",
      password: "owner-password!",
    });

    expect(mocks.validateSessionCalls.length).toBeGreaterThan(0);
  });
});<|MERGE_RESOLUTION|>--- conflicted
+++ resolved
@@ -1,11 +1,7 @@
 import { expect, test } from "@playwright/test";
 
-<<<<<<< HEAD
-import { pollForStoredToken, setupConvexMocks } from "./convexMocks";
-=======
 import { pollForStoredToken } from "./convexMocks";
 import { setupConvexAuth } from "./utils/convex-auth";
->>>>>>> 674eb29f
 
 test.describe("Authentication flows", () => {
   test("allows a new owner to sign up and sign in", async ({ page }) => {
@@ -34,7 +30,7 @@
     await companiesNav.click();
     await page.waitForLoadState("networkidle");
     await expect(
-      page.getByRole("heading", { level: 1, name: /dashboard/i }),
+      page.getByRole("heading", { level: 2, name: /companies/i }),
     ).toBeVisible();
 
     await pollForStoredToken(page);
@@ -72,7 +68,7 @@
     await companiesNav.click();
     await page.waitForLoadState("networkidle");
     await expect(
-      page.getByRole("heading", { level: 1, name: /dashboard/i }),
+      page.getByRole("heading", { level: 2, name: /companies/i }),
     ).toBeVisible();
 
     await pollForStoredToken(page);
