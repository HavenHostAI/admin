--- conflicted
+++ resolved
@@ -1,12 +1,6 @@
 import { expect, test } from "@playwright/test";
-<<<<<<< HEAD
-import { TOKEN_STORAGE_KEY } from "../../src/lib/authStorage";
-import { setupConvexMocks } from "./utils/convexMocks";
-=======
-
 import { pollForStoredToken } from "./convexMocks";
 import { setupConvexAuth } from "./utils/convex-auth";
->>>>>>> 78dbbe27
 
 test.describe("Authentication flows", () => {
   test("allows a new owner to sign up and sign in", async ({ page }) => {
@@ -35,7 +29,7 @@
     await companiesNav.click();
     await page.waitForLoadState("networkidle");
     await expect(
-      page.getByRole("heading", { level: 1, name: /dashboard/i }),
+      page.getByRole("heading", { level: 2, name: /companies/i }),
     ).toBeVisible();
 
     await pollForStoredToken(page);
@@ -73,7 +67,7 @@
     await companiesNav.click();
     await page.waitForLoadState("networkidle");
     await expect(
-      page.getByRole("heading", { level: 1, name: /dashboard/i }),
+      page.getByRole("heading", { level: 2, name: /companies/i }),
     ).toBeVisible();
 
     await pollForStoredToken(page);
